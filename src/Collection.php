<?php

namespace DusanKasan\Knapsack;

use Closure;
use DusanKasan\Knapsack\Exceptions\InvalidArgument;
use Iterator;
use IteratorAggregate;
use RecursiveArrayIterator;
use Traversable;

class Collection implements Iterator
{
    use CollectionTrait;

    /**
     * @var Iterator
     */
    protected $input;

    /**
     * @var callable
     */
    private $generatorFactory;

    /**
     * @param callable|Closure|array|Traversable $input If callable is passed, it must be a generator factory function
     */
    public function __construct($input)
    {
        if (is_callable($input)) {
            $this->generatorFactory = $input;
            $this->input = $input();
        } elseif (is_array($input)) {
            $input = new RecursiveArrayIterator($input);
            $this->input = $input;
        } elseif ($input instanceof IteratorAggregate) {
            $input = $input->getIterator();
            $this->input = $input;
        } elseif ($input instanceof Iterator) {
            $this->input = $input;
        } else {
            throw new InvalidArgument;
        }
    }

    /**
     * Static alias of normal constructor.
     *
     * @param array|Traversable $input
     * @return Collection
     */
    public static function from($input)
    {
        return new self($input);
    }

    /**
     * Returns lazy collection of values, where first value is $input and all subsequent values are computed by applying
     * $function to the last value in the collection. By default this produces an infinite collection. However you can
     * end the collection by throwing a NoMoreItems exception.
     *
     * @param mixed $input
     * @param callable $function
     * @return Collection
     */
    public static function iterate($input, callable $function)
    {
        return iterate($input, $function);
    }

    /**
     * Returns a lazy collection of $value repeated $times times. If $times is not provided the collection is infinite.
     *
     * @param mixed $value
     * @param int $times
     * @return Collection
     */
    public static function repeat($value, $times = -1)
    {
        return repeat($value, $times);
    }

    /**
     * Returns a lazy collection of numbers starting at $start, incremented by $step until $end is reached.
     *
     * @param int $start
     * @param int|null $end
     * @param int $step
     * @return Collection
     */
    public static function range($start = 0, $end = null, $step = 1)
    {
        return \DusanKasan\Knapsack\range($start, $end, $step);
    }

    /**
     * @inheritdoc
     */
    public function current()
    {
        return $this->input->current();
    }

    /**
     * {@inheritdoc}
     */
    public function next()
    {
        $this->input->next();
    }

    /**
     * {@inheritdoc}
     */
    public function key()
    {
        return $this->input->key();
    }

    /**
     * {@inheritdoc}
     */
    public function valid()
    {
        return $this->input->valid();
    }

    /**
     * {@inheritdoc}
     */
    public function rewind()
    {
        if ($this->generatorFactory) {
            $this->input = call_user_func($this->generatorFactory);
        }

        $this->input->rewind();
    }
<<<<<<< HEAD

    /**
     * @return array
     */
    public function toArray()
    {
        return toArray($this);
    }

    /**
     * Returns a lazy collection of items for which $function returned true.
     *
     * @param callable $function ($value, $key)
     * @return Collection
     */
    public function filter(callable $function)
    {
        return filter($this, $function);
    }

    /**
     * Returns a lazy collection of distinct items. The comparison is the same as in in_array.
     *
     * @return Collection
     */
    public function distinct()
    {
        return distinct($this);
    }

    /**
     * Returns a lazy collection with items from all $collections passed as argument appended together
     *
     * @param Traversable|array ...$collections
     * @return Collection
     */
    public function concat(...$collections)
    {
        return concat($this, ...$collections);
    }

    /**
     * Returns collection where each item is changed to the output of executing $function on each key/item.
     *
     * @param callable $function
     * @return Collection
     */
    public function map(callable $function)
    {
        return map($this, $function);
    }

    /**
     * Reduces the collection to single value by iterating over the collection and calling $function while
     * passing $startValue and current key/item as parameters. The output of $function is used as $startValue in
     * next iteration. The output of $function on last element is the return value of this function.
     *
     * @param mixed $startValue
     * @param callable $function ($tmpValue, $value, $key)
     * @return mixed
     */
    public function reduce(callable $function, $startValue)
    {
        $result = reduce($this, $function, $startValue);

        return $result;
    }

    /**
     * Returns a lazy collection with one or multiple levels of nesting flattened. Removes all nesting when no value
     * is passed.
     *
     * @param int $depth How many levels should be flatten, default (-1) is infinite.
     * @return Collection
     */
    public function flatten($depth = -1)
    {
        return flatten($this, $depth);
    }

    /**
     * Returns a non-lazy collection sorted using $function($item1, $item2, $key1, $key2 ). $function should
     * return true if first item is larger than the second and false otherwise.
     *
     * @param callable $function ($value1, $value2, $key1, $key2)
     * @return Collection
     */
    public function sort(callable $function)
    {
        return \DusanKasan\Knapsack\sort($this, $function);
    }

    /**
     * Returns lazy collection items of which are part of the original collection from item number $from to item
     * number $to. The items before $from are also iterated over, just not returned.
     *
     * @param int $from
     * @param int $to If omitted, will slice until end
     * @return Collection
     */
    public function slice($from, $to = -1)
    {
        return slice($this, $from, $to);
    }

    /**
     * Returns collection which items are separated into groups indexed by the return value of $function.
     *
     * @param callable $function ($value, $key)
     * @return Collection
     */
    public function groupBy(callable $function)
    {
        return groupBy($this, $function);
    }

    /**
     * Returns collection which items are separated into groups indexed by the value at the given key.
     *
     * @param mixed $key
     * @return Collection
     */
    public function groupByKey($key)
    {
        return groupByKey($this, $key);
    }

    /**
     * Returns a lazy collection in which $function is executed for each item.
     *
     * @param callable $function ($value, $key)
     * @return Collection
     */
    public function each(callable $function)
    {
        return \DusanKasan\Knapsack\each($this, $function);
    }

    /**
     * Returns the number of items in this collection.
     *
     * @return int
     */
    public function size()
    {
        return size($this);
    }

    /**
     * Returns value at the key $key. If multiple values have this key, return first. If no value has this key, throw
     * ItemNotFound. If $convertToCollection is true and the return value is a collection (array|Traversable) an
     * instance of Collection will be returned.
     *
     * @param mixed $key
     * @param bool $convertToCollection
     * @return Collection|mixed
     * @throws ItemNotFound
     */
    public function get($key, $convertToCollection = false)
    {
        $result = get($this, $key);

        return (isCollection($result) && $convertToCollection) ? new self($result) : $result;
    }

    /**
     * Returns item at the key $key. If multiple items have this key, return first. If no item has this key, return
     * $ifNotFound. If no value has this key, throw ItemNotFound. If $convertToCollection is true and the return value
     * is a collection (array|Traversable) an instance of Collection will be returned.
     *
     * @param mixed $key
     * @param mixed $default
     * @param bool $convertToCollection
     * @return mixed
     * @throws ItemNotFound
     */
    public function getOrDefault($key, $default = null, $convertToCollection = false)
    {
        $result = getOrDefault($this, $key, $default);

        return (isCollection($result) && $convertToCollection) ? new self($result) : $result;
    }

    /**
     * Returns nth item in the collection starting from 0. If the size of this collection is smaller than $position,
     * throw ItemNotFound. If $convertToCollection is true and the return value is a collection (array|Traversable) an
     * instance of Collection will be returned.
     *
     * @param int $position
     * @param bool $convertToCollection
     * @return Collection|mixed
     * @throws ItemNotFound
     */
    public function getNth($position, $convertToCollection = false)
    {
        $result = getNth($this, $position);

        return (isCollection($result) && $convertToCollection) ? new self($result) : $result;
    }

    /**
     * Returns first value matched by $function. If no value matches, return $default. If $convertToCollection is true
     * and the return value is a collection (array|Traversable) an instance of Collection will be returned.
     *
     * @param callable $function
     * @param mixed|null $default
     * @param bool $convertToCollection
     * @return Collection|mixed
     */
    public function find(callable $function, $default = null, $convertToCollection = false)
    {
        $result = find($this, $function, $default);

        return (isCollection($result) && $convertToCollection) ? new self($result) : $result;
    }

    /**
     * Returns a non-lazy collection of items whose keys are the return values of $function and values are the number of
     * items in this collection for which the $function returned this value.
     *
     * @param callable $function
     * @return Collection
     */
    public function countBy(callable $function)
    {
        return countBy($this, $function);
    }

    /**
     * Returns a lazy collection by changing keys of this collection for each item to the result of $function for
     * that item.
     *
     * @param callable $function
     * @return Collection
     */
    public function indexBy(callable $function)
    {
        return indexBy($this, $function);
    }

    /**
     * Returns true if $function returns true for every item in this collection, false otherwise.
     *
     * @param callable $function
     * @return bool
     */
    public function every(callable $function)
    {
        return every($this, $function);
    }

    /**
     * Returns true if $function returns true for at least one item in this collection, false otherwise.
     *
     * @param callable $function
     * @return bool
     */
    public function some(callable $function)
    {
        return some($this, $function);
    }

    /**
     * Returns true if $value is present in the collection.
     *
     * @param mixed $value
     * @return bool
     */
    public function contains($value)
    {
        return contains($this, $value);
    }

    /**
     * Returns collection of items in this collection in reverse order.
     *
     * @return Collection
     */
    public function reverse()
    {
        return reverse($this);
    }

    /**
     * Reduce the collection to single value. Walks from right to left.
     *
     * @param callable $function Must take 2 arguments, intermediate value and item from the iterator.
     * @param mixed $startValue
     * @return mixed
     */
    public function reduceRight(callable $function, $startValue)
    {
        return reduceRight($this, $function, $startValue);
    }

    /**
     * A form of slice that returns first $numberOfItems items.
     *
     * @param int $numberOfItems
     * @return Collection
     */
    public function take($numberOfItems)
    {
        return take($this, $numberOfItems);
    }

    /**
     * A form of slice that returns all but first $numberOfItems items.
     *
     * @param int $numberOfItems
     * @return Collection
     */
    public function drop($numberOfItems)
    {
        return drop($this, $numberOfItems);
    }

    /**
     * Returns collection of values from this collection but with keys being numerical from 0 upwards.
     *
     * @return Collection
     */
    public function values()
    {
        return values($this);
    }

    /**
     * Returns a lazy collection without elements matched by $function.
     *
     * @param callable $function
     * @return Collection
     */
    public function reject(callable $function)
    {
        return reject($this, $function);
    }

    /**
     * Returns a lazy collection of the keys of this collection.
     *
     * @return Collection
     */
    public function keys()
    {
        return keys($this);
    }

    /**
     * Returns a lazy collection of items of this collection separated by $separator
     *
     * @param mixed $separator
     * @return Collection
     */
    public function interpose($separator)
    {
        return interpose($this, $separator);
    }

    /**
     * Returns a lazy collection with last $numberOfItems items skipped. These are still iterated over, just skipped.
     *
     * @param int $numberOfItems
     * @return Collection
     */
    public function dropLast($numberOfItems = 1)
    {
        return dropLast($this, $numberOfItems);
    }

    /**
     * Returns a lazy collection of first item from first collection, first item from second, second from first and
     * so on. Accepts any number of collections.
     *
     * @param array|Traversable ...$collections
     * @return Collection
     */
    public function interleave(...$collections)
    {
        return interleave($this, ...$collections);
    }

    /**
     * Returns an infinite lazy collection of items in this collection repeated infinitely.
     *
     * @return Collection
     */
    public function cycle()
    {
        return cycle($this);
    }

    /**
     * Returns a lazy collection of items of this collection with $value added as first element. If $key is not provided
     * it will be next integer index.
     *
     * @param mixed $value
     * @param mixed|null $key
     * @return Collection
     */
    public function prepend($value, $key = null)
    {
        return prepend($this, $value, $key);
    }

    /**
     * Returns a lazy collection of items of this collection with $value added as last element. If $key is not provided
     * it will be next integer index.
     *
     * @param mixed $value
     * @param mixed $key
     * @return Collection
     */
    public function append($value, $key = null)
    {
        return append($this, $value, $key);
    }

    /**
     * Returns a lazy collection by removing items from this collection until first item for which $function returns
     * false.
     *
     * @param callable $function
     * @return Collection
     */
    public function dropWhile(callable $function)
    {
        return dropWhile($this, $function);
    }

    /**
     * Returns a lazy collection which is a result of calling map($function) and then flatten(1)
     *
     * @param callable $function
     * @return Collection
     */
    public function mapcat(callable $function)
    {
        return mapcat($this, $function);
    }

    /**
     * Returns a lazy collection of items from the start of the ollection until the first item for which $function
     * returns false.
     *
     * @param callable $function
     * @return Collection
     */
    public function takeWhile(callable $function)
    {
        return takeWhile($this, $function);
    }

    /**
     * Returns a collection of [take($position), drop($position)]
     *
     * @param int $position
     * @return Collection
     */
    public function splitAt($position)
    {
        return splitAt($this, $position);
    }

    /**
     * Returns a collection of [takeWhile($predicament), dropWhile($predicament]
     *
     * @param callable $function
     * @return Collection
     */
    public function splitWith(callable $function)
    {
        return splitWith($this, $function);
    }

    /**
     * Returns a lazy collection with items from this collection but values that are found in keys of $replacementMap
     * are replaced by their values.
     *
     * @param Traversable|array $replacementMap
     * @return Collection
     */
    public function replace($replacementMap)
    {
        return replace($this, $replacementMap);
    }

    /**
     * Returns a lazy collection of reduction steps.
     *
     * @param callable $function
     * @param mixed $startValue
     * @return Collection
     */
    public function reductions(callable $function, $startValue)
    {
        return reductions($this, $function, $startValue);
    }

    /**
     * Returns a lazy collection of every nth item in this collection
     *
     * @param int $step
     * @return Collection
     */
    public function takeNth($step)
    {
        return takeNth($this, $step);
    }

    /**
     * Returns a non-collection of shuffled items from this collection
     *
     * @return Collection
     */
    public function shuffle()
    {
        return shuffle($this);
    }

    /**
     * Returns a lazy collection of collections of $numberOfItems items each, at $step step
     * apart. If $step is not supplied, defaults to $numberOfItems, i.e. the partitions
     * do not overlap. If a $padding collection is supplied, use its elements as
     * necessary to complete last partition up to $numberOfItems items. In case there are
     * not enough padding elements, return a partition with less than $numberOfItems items.
     *
     * @param int $numberOfItems
     * @param int $step
     * @param array $padding
     * @return Collection
     */
    public function partition($numberOfItems, $step = 0, $padding = [])
    {
        return partition($this, $numberOfItems, $step, $padding);
    }

    /**
     * Creates a lazy collection of collections created by partitioning this collection every time $function will
     * return different result.
     *
     * @param callable $function
     * @return Collection
     */
    public function partitionBy(callable $function)
    {
        return partitionBy($this, $function);
    }

    /**
     * Returns true if this collection is empty. False otherwise.
     *
     * @return bool
     */
    public function isEmpty()
    {
        return isEmpty($this);
    }

    /**
     * Opposite of isEmpty.
     *
     * @return bool
     */
    public function isNotEmpty()
    {
        return isNotEmpty($this);
    }

    /**
     * Returns a collection where keys are distinct items from this collection and their values are number of
     * occurrences of each value.
     *
     * @return Collection
     */
    public function frequencies()
    {
        return frequencies($this);
    }

    /**
     * Returns first item of this collection. If the collection is empty, throws ItemNotFound. If $convertToCollection
     * is true and the return value is a collection (array|Traversable) an instance of Collection is returned.
     *
     * @param bool $convertToCollection
     * @return mixed|Collection
     * @throws ItemNotFound
     */
    public function first($convertToCollection = false)
    {
        $result = first($this);
        return (isCollection($result) && $convertToCollection) ? new self($result) : $result;
    }

    /**
     * Returns last item of this collection. If the collection is empty, throws ItemNotFound. If $convertToCollection
     * is true and the return value is a collection (array|Traversable) an
     *
     * @param bool $convertToCollection
     * @return mixed|Collection
     * @throws ItemNotFound
     */
    public function last($convertToCollection = false)
    {
        $result = last($this);
        return (isCollection($result) && $convertToCollection) ? new self($result) : $result;
    }

    /**
     * Returns a lazy collection by picking a $key key from each sub-collection of $this.
     *
     * @param mixed $key
     * @return Collection
     */
    public function pluck($key)
    {
        return pluck($this, $key);
    }

    /**
     * Realizes collection - turns lazy collection into non-lazy one by iterating over it and storing the key/values.
     *
     * @return Collection
     */
    public function realize()
    {
        return realize($this);
    }
=======
>>>>>>> 973890d3
}<|MERGE_RESOLUTION|>--- conflicted
+++ resolved
@@ -137,635 +137,4 @@
 
         $this->input->rewind();
     }
-<<<<<<< HEAD
-
-    /**
-     * @return array
-     */
-    public function toArray()
-    {
-        return toArray($this);
-    }
-
-    /**
-     * Returns a lazy collection of items for which $function returned true.
-     *
-     * @param callable $function ($value, $key)
-     * @return Collection
-     */
-    public function filter(callable $function)
-    {
-        return filter($this, $function);
-    }
-
-    /**
-     * Returns a lazy collection of distinct items. The comparison is the same as in in_array.
-     *
-     * @return Collection
-     */
-    public function distinct()
-    {
-        return distinct($this);
-    }
-
-    /**
-     * Returns a lazy collection with items from all $collections passed as argument appended together
-     *
-     * @param Traversable|array ...$collections
-     * @return Collection
-     */
-    public function concat(...$collections)
-    {
-        return concat($this, ...$collections);
-    }
-
-    /**
-     * Returns collection where each item is changed to the output of executing $function on each key/item.
-     *
-     * @param callable $function
-     * @return Collection
-     */
-    public function map(callable $function)
-    {
-        return map($this, $function);
-    }
-
-    /**
-     * Reduces the collection to single value by iterating over the collection and calling $function while
-     * passing $startValue and current key/item as parameters. The output of $function is used as $startValue in
-     * next iteration. The output of $function on last element is the return value of this function.
-     *
-     * @param mixed $startValue
-     * @param callable $function ($tmpValue, $value, $key)
-     * @return mixed
-     */
-    public function reduce(callable $function, $startValue)
-    {
-        $result = reduce($this, $function, $startValue);
-
-        return $result;
-    }
-
-    /**
-     * Returns a lazy collection with one or multiple levels of nesting flattened. Removes all nesting when no value
-     * is passed.
-     *
-     * @param int $depth How many levels should be flatten, default (-1) is infinite.
-     * @return Collection
-     */
-    public function flatten($depth = -1)
-    {
-        return flatten($this, $depth);
-    }
-
-    /**
-     * Returns a non-lazy collection sorted using $function($item1, $item2, $key1, $key2 ). $function should
-     * return true if first item is larger than the second and false otherwise.
-     *
-     * @param callable $function ($value1, $value2, $key1, $key2)
-     * @return Collection
-     */
-    public function sort(callable $function)
-    {
-        return \DusanKasan\Knapsack\sort($this, $function);
-    }
-
-    /**
-     * Returns lazy collection items of which are part of the original collection from item number $from to item
-     * number $to. The items before $from are also iterated over, just not returned.
-     *
-     * @param int $from
-     * @param int $to If omitted, will slice until end
-     * @return Collection
-     */
-    public function slice($from, $to = -1)
-    {
-        return slice($this, $from, $to);
-    }
-
-    /**
-     * Returns collection which items are separated into groups indexed by the return value of $function.
-     *
-     * @param callable $function ($value, $key)
-     * @return Collection
-     */
-    public function groupBy(callable $function)
-    {
-        return groupBy($this, $function);
-    }
-
-    /**
-     * Returns collection which items are separated into groups indexed by the value at the given key.
-     *
-     * @param mixed $key
-     * @return Collection
-     */
-    public function groupByKey($key)
-    {
-        return groupByKey($this, $key);
-    }
-
-    /**
-     * Returns a lazy collection in which $function is executed for each item.
-     *
-     * @param callable $function ($value, $key)
-     * @return Collection
-     */
-    public function each(callable $function)
-    {
-        return \DusanKasan\Knapsack\each($this, $function);
-    }
-
-    /**
-     * Returns the number of items in this collection.
-     *
-     * @return int
-     */
-    public function size()
-    {
-        return size($this);
-    }
-
-    /**
-     * Returns value at the key $key. If multiple values have this key, return first. If no value has this key, throw
-     * ItemNotFound. If $convertToCollection is true and the return value is a collection (array|Traversable) an
-     * instance of Collection will be returned.
-     *
-     * @param mixed $key
-     * @param bool $convertToCollection
-     * @return Collection|mixed
-     * @throws ItemNotFound
-     */
-    public function get($key, $convertToCollection = false)
-    {
-        $result = get($this, $key);
-
-        return (isCollection($result) && $convertToCollection) ? new self($result) : $result;
-    }
-
-    /**
-     * Returns item at the key $key. If multiple items have this key, return first. If no item has this key, return
-     * $ifNotFound. If no value has this key, throw ItemNotFound. If $convertToCollection is true and the return value
-     * is a collection (array|Traversable) an instance of Collection will be returned.
-     *
-     * @param mixed $key
-     * @param mixed $default
-     * @param bool $convertToCollection
-     * @return mixed
-     * @throws ItemNotFound
-     */
-    public function getOrDefault($key, $default = null, $convertToCollection = false)
-    {
-        $result = getOrDefault($this, $key, $default);
-
-        return (isCollection($result) && $convertToCollection) ? new self($result) : $result;
-    }
-
-    /**
-     * Returns nth item in the collection starting from 0. If the size of this collection is smaller than $position,
-     * throw ItemNotFound. If $convertToCollection is true and the return value is a collection (array|Traversable) an
-     * instance of Collection will be returned.
-     *
-     * @param int $position
-     * @param bool $convertToCollection
-     * @return Collection|mixed
-     * @throws ItemNotFound
-     */
-    public function getNth($position, $convertToCollection = false)
-    {
-        $result = getNth($this, $position);
-
-        return (isCollection($result) && $convertToCollection) ? new self($result) : $result;
-    }
-
-    /**
-     * Returns first value matched by $function. If no value matches, return $default. If $convertToCollection is true
-     * and the return value is a collection (array|Traversable) an instance of Collection will be returned.
-     *
-     * @param callable $function
-     * @param mixed|null $default
-     * @param bool $convertToCollection
-     * @return Collection|mixed
-     */
-    public function find(callable $function, $default = null, $convertToCollection = false)
-    {
-        $result = find($this, $function, $default);
-
-        return (isCollection($result) && $convertToCollection) ? new self($result) : $result;
-    }
-
-    /**
-     * Returns a non-lazy collection of items whose keys are the return values of $function and values are the number of
-     * items in this collection for which the $function returned this value.
-     *
-     * @param callable $function
-     * @return Collection
-     */
-    public function countBy(callable $function)
-    {
-        return countBy($this, $function);
-    }
-
-    /**
-     * Returns a lazy collection by changing keys of this collection for each item to the result of $function for
-     * that item.
-     *
-     * @param callable $function
-     * @return Collection
-     */
-    public function indexBy(callable $function)
-    {
-        return indexBy($this, $function);
-    }
-
-    /**
-     * Returns true if $function returns true for every item in this collection, false otherwise.
-     *
-     * @param callable $function
-     * @return bool
-     */
-    public function every(callable $function)
-    {
-        return every($this, $function);
-    }
-
-    /**
-     * Returns true if $function returns true for at least one item in this collection, false otherwise.
-     *
-     * @param callable $function
-     * @return bool
-     */
-    public function some(callable $function)
-    {
-        return some($this, $function);
-    }
-
-    /**
-     * Returns true if $value is present in the collection.
-     *
-     * @param mixed $value
-     * @return bool
-     */
-    public function contains($value)
-    {
-        return contains($this, $value);
-    }
-
-    /**
-     * Returns collection of items in this collection in reverse order.
-     *
-     * @return Collection
-     */
-    public function reverse()
-    {
-        return reverse($this);
-    }
-
-    /**
-     * Reduce the collection to single value. Walks from right to left.
-     *
-     * @param callable $function Must take 2 arguments, intermediate value and item from the iterator.
-     * @param mixed $startValue
-     * @return mixed
-     */
-    public function reduceRight(callable $function, $startValue)
-    {
-        return reduceRight($this, $function, $startValue);
-    }
-
-    /**
-     * A form of slice that returns first $numberOfItems items.
-     *
-     * @param int $numberOfItems
-     * @return Collection
-     */
-    public function take($numberOfItems)
-    {
-        return take($this, $numberOfItems);
-    }
-
-    /**
-     * A form of slice that returns all but first $numberOfItems items.
-     *
-     * @param int $numberOfItems
-     * @return Collection
-     */
-    public function drop($numberOfItems)
-    {
-        return drop($this, $numberOfItems);
-    }
-
-    /**
-     * Returns collection of values from this collection but with keys being numerical from 0 upwards.
-     *
-     * @return Collection
-     */
-    public function values()
-    {
-        return values($this);
-    }
-
-    /**
-     * Returns a lazy collection without elements matched by $function.
-     *
-     * @param callable $function
-     * @return Collection
-     */
-    public function reject(callable $function)
-    {
-        return reject($this, $function);
-    }
-
-    /**
-     * Returns a lazy collection of the keys of this collection.
-     *
-     * @return Collection
-     */
-    public function keys()
-    {
-        return keys($this);
-    }
-
-    /**
-     * Returns a lazy collection of items of this collection separated by $separator
-     *
-     * @param mixed $separator
-     * @return Collection
-     */
-    public function interpose($separator)
-    {
-        return interpose($this, $separator);
-    }
-
-    /**
-     * Returns a lazy collection with last $numberOfItems items skipped. These are still iterated over, just skipped.
-     *
-     * @param int $numberOfItems
-     * @return Collection
-     */
-    public function dropLast($numberOfItems = 1)
-    {
-        return dropLast($this, $numberOfItems);
-    }
-
-    /**
-     * Returns a lazy collection of first item from first collection, first item from second, second from first and
-     * so on. Accepts any number of collections.
-     *
-     * @param array|Traversable ...$collections
-     * @return Collection
-     */
-    public function interleave(...$collections)
-    {
-        return interleave($this, ...$collections);
-    }
-
-    /**
-     * Returns an infinite lazy collection of items in this collection repeated infinitely.
-     *
-     * @return Collection
-     */
-    public function cycle()
-    {
-        return cycle($this);
-    }
-
-    /**
-     * Returns a lazy collection of items of this collection with $value added as first element. If $key is not provided
-     * it will be next integer index.
-     *
-     * @param mixed $value
-     * @param mixed|null $key
-     * @return Collection
-     */
-    public function prepend($value, $key = null)
-    {
-        return prepend($this, $value, $key);
-    }
-
-    /**
-     * Returns a lazy collection of items of this collection with $value added as last element. If $key is not provided
-     * it will be next integer index.
-     *
-     * @param mixed $value
-     * @param mixed $key
-     * @return Collection
-     */
-    public function append($value, $key = null)
-    {
-        return append($this, $value, $key);
-    }
-
-    /**
-     * Returns a lazy collection by removing items from this collection until first item for which $function returns
-     * false.
-     *
-     * @param callable $function
-     * @return Collection
-     */
-    public function dropWhile(callable $function)
-    {
-        return dropWhile($this, $function);
-    }
-
-    /**
-     * Returns a lazy collection which is a result of calling map($function) and then flatten(1)
-     *
-     * @param callable $function
-     * @return Collection
-     */
-    public function mapcat(callable $function)
-    {
-        return mapcat($this, $function);
-    }
-
-    /**
-     * Returns a lazy collection of items from the start of the ollection until the first item for which $function
-     * returns false.
-     *
-     * @param callable $function
-     * @return Collection
-     */
-    public function takeWhile(callable $function)
-    {
-        return takeWhile($this, $function);
-    }
-
-    /**
-     * Returns a collection of [take($position), drop($position)]
-     *
-     * @param int $position
-     * @return Collection
-     */
-    public function splitAt($position)
-    {
-        return splitAt($this, $position);
-    }
-
-    /**
-     * Returns a collection of [takeWhile($predicament), dropWhile($predicament]
-     *
-     * @param callable $function
-     * @return Collection
-     */
-    public function splitWith(callable $function)
-    {
-        return splitWith($this, $function);
-    }
-
-    /**
-     * Returns a lazy collection with items from this collection but values that are found in keys of $replacementMap
-     * are replaced by their values.
-     *
-     * @param Traversable|array $replacementMap
-     * @return Collection
-     */
-    public function replace($replacementMap)
-    {
-        return replace($this, $replacementMap);
-    }
-
-    /**
-     * Returns a lazy collection of reduction steps.
-     *
-     * @param callable $function
-     * @param mixed $startValue
-     * @return Collection
-     */
-    public function reductions(callable $function, $startValue)
-    {
-        return reductions($this, $function, $startValue);
-    }
-
-    /**
-     * Returns a lazy collection of every nth item in this collection
-     *
-     * @param int $step
-     * @return Collection
-     */
-    public function takeNth($step)
-    {
-        return takeNth($this, $step);
-    }
-
-    /**
-     * Returns a non-collection of shuffled items from this collection
-     *
-     * @return Collection
-     */
-    public function shuffle()
-    {
-        return shuffle($this);
-    }
-
-    /**
-     * Returns a lazy collection of collections of $numberOfItems items each, at $step step
-     * apart. If $step is not supplied, defaults to $numberOfItems, i.e. the partitions
-     * do not overlap. If a $padding collection is supplied, use its elements as
-     * necessary to complete last partition up to $numberOfItems items. In case there are
-     * not enough padding elements, return a partition with less than $numberOfItems items.
-     *
-     * @param int $numberOfItems
-     * @param int $step
-     * @param array $padding
-     * @return Collection
-     */
-    public function partition($numberOfItems, $step = 0, $padding = [])
-    {
-        return partition($this, $numberOfItems, $step, $padding);
-    }
-
-    /**
-     * Creates a lazy collection of collections created by partitioning this collection every time $function will
-     * return different result.
-     *
-     * @param callable $function
-     * @return Collection
-     */
-    public function partitionBy(callable $function)
-    {
-        return partitionBy($this, $function);
-    }
-
-    /**
-     * Returns true if this collection is empty. False otherwise.
-     *
-     * @return bool
-     */
-    public function isEmpty()
-    {
-        return isEmpty($this);
-    }
-
-    /**
-     * Opposite of isEmpty.
-     *
-     * @return bool
-     */
-    public function isNotEmpty()
-    {
-        return isNotEmpty($this);
-    }
-
-    /**
-     * Returns a collection where keys are distinct items from this collection and their values are number of
-     * occurrences of each value.
-     *
-     * @return Collection
-     */
-    public function frequencies()
-    {
-        return frequencies($this);
-    }
-
-    /**
-     * Returns first item of this collection. If the collection is empty, throws ItemNotFound. If $convertToCollection
-     * is true and the return value is a collection (array|Traversable) an instance of Collection is returned.
-     *
-     * @param bool $convertToCollection
-     * @return mixed|Collection
-     * @throws ItemNotFound
-     */
-    public function first($convertToCollection = false)
-    {
-        $result = first($this);
-        return (isCollection($result) && $convertToCollection) ? new self($result) : $result;
-    }
-
-    /**
-     * Returns last item of this collection. If the collection is empty, throws ItemNotFound. If $convertToCollection
-     * is true and the return value is a collection (array|Traversable) an
-     *
-     * @param bool $convertToCollection
-     * @return mixed|Collection
-     * @throws ItemNotFound
-     */
-    public function last($convertToCollection = false)
-    {
-        $result = last($this);
-        return (isCollection($result) && $convertToCollection) ? new self($result) : $result;
-    }
-
-    /**
-     * Returns a lazy collection by picking a $key key from each sub-collection of $this.
-     *
-     * @param mixed $key
-     * @return Collection
-     */
-    public function pluck($key)
-    {
-        return pluck($this, $key);
-    }
-
-    /**
-     * Realizes collection - turns lazy collection into non-lazy one by iterating over it and storing the key/values.
-     *
-     * @return Collection
-     */
-    public function realize()
-    {
-        return realize($this);
-    }
-=======
->>>>>>> 973890d3
 }